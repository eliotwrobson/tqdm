--- conflicted
+++ resolved
@@ -34,12 +34,12 @@
 testnose:
 	nosetests tqdm -v
 
-<<<<<<< HEAD
 testsetup:
 	python setup.py check --restructuredtext --strict
 	python setup.py make none
 
 testcoverage:
+	rm -f .coverage  # coverage erase
 	nosetests tqdm --with-coverage --cover-package=tqdm -v
 
 installdev:
@@ -60,9 +60,4 @@
 	twine upload dist/*
 
 none:
-	none # used for unit testing
-=======
-coverage:
-	rm -f .coverage  # coverage erase
-	nosetests tqdm --with-coverage --cover-package=tqdm -v
->>>>>>> 3c5707e1
+	none # used for unit testing